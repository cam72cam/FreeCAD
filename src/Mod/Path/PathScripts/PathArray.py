--- conflicted
+++ resolved
@@ -37,36 +37,6 @@
 
 class ObjectArray:
     def __init__(self, obj):
-<<<<<<< HEAD
-        obj.addProperty("App::PropertyLinkList", "Base",
-                        "Path", QtCore.QT_TRANSLATE_NOOP("App::Property","The path(s) to array"))
-        obj.addProperty("App::PropertyEnumeration", "Type",
-                        "Path", QtCore.QT_TRANSLATE_NOOP("App::Property", "Pattern method"))
-        obj.addProperty("App::PropertyVectorDistance", "Offset",
-                        "Path", QtCore.QT_TRANSLATE_NOOP("App::Property","The spacing between the array copies in Linear pattern"))
-        obj.addProperty("App::PropertyInteger", "CopiesX",
-                        "Path", QtCore.QT_TRANSLATE_NOOP("App::Property","The number of copies in X direction in Linear pattern"))
-        obj.addProperty("App::PropertyInteger", "CopiesY",
-                        "Path", QtCore.QT_TRANSLATE_NOOP("App::Property","The number of copies in Y direction in Linear pattern"))
-        obj.addProperty("App::PropertyAngle", "Angle",
-                        "Path", QtCore.QT_TRANSLATE_NOOP("App::Property","Total angle in Polar pattern"))
-        obj.addProperty("App::PropertyInteger", "Copies",
-                        "Path", QtCore.QT_TRANSLATE_NOOP("App::Property","The number of copies in Linear 1D and Polar pattern"))
-        obj.addProperty("App::PropertyVector", "Centre",
-                        "Path", QtCore.QT_TRANSLATE_NOOP("App::Property","The centre of rotation in Polar pattern"))
-        obj.addProperty("App::PropertyBool", "SwapDirection",
-                        "Path", QtCore.QT_TRANSLATE_NOOP("App::Property","Make copies in X direction before Y in Linear 2D pattern"))
-        obj.addProperty("App::PropertyInteger", "JitterPercent",
-                        "Path", QtCore.QT_TRANSLATE_NOOP("App::Property","Percent of copies to randomly offset"))
-        obj.addProperty("App::PropertyVectorDistance", "JitterMagnitude",
-                        "Path", QtCore.QT_TRANSLATE_NOOP("App::Property","Maximum random offset of copies"))
-        obj.addProperty("App::PropertyInteger", "JitterSeed",
-                        "Path", QtCore.QT_TRANSLATE_NOOP("App::Property","Seed value for jitter randomness"))
-        obj.addProperty("App::PropertyLink", "ToolController",
-                        "Path", QtCore.QT_TRANSLATE_NOOP("App::Property", "The tool controller that will be used to calculate the path"))
-        obj.addProperty("App::PropertyBool", "Active",
-                        "Path", QtCore.QT_TRANSLATE_NOOP("PathOp", "Make False, to prevent operation from generating code"))
-=======
         obj.addProperty(
             "App::PropertyLinkList",
             "Base",
@@ -148,6 +118,12 @@
             QT_TRANSLATE_NOOP("App::Property", "Maximum random offset of copies"),
         )
         obj.addProperty(
+		    "App::PropertyInteger",
+			"JitterSeed",
+			"Path",
+			QT_TRANSLATE_NOOP("App::Property","Seed value for jitter randomness"),
+		)
+        obj.addProperty(
             "App::PropertyLink",
             "ToolController",
             "Path",
@@ -164,7 +140,6 @@
                 "PathOp", "Make False, to prevent operation from generating code"
             ),
         )
->>>>>>> dfa62af4
 
         obj.Active = True
         obj.Type = ["Linear1D", "Linear2D", "Polar"]
@@ -189,24 +164,11 @@
             angleMode = copiesMode = centreMode = 0
             copiesXMode = copiesYMode = offsetMode = swapDirectionMode = 2
 
-<<<<<<< HEAD
         if not hasattr(obj, "JitterSeed"):
             obj.addProperty("App::PropertyInteger", "JitterSeed",
                         "Path", QtCore.QT_TRANSLATE_NOOP("App::Property","Seed value for jitter randomness"))
             obj.JitterSeed = 0
 
-        obj.setEditorMode('Angle', angleMode)
-        obj.setEditorMode('Copies', copiesMode)
-        obj.setEditorMode('Centre', centreMode)
-        obj.setEditorMode('CopiesX', copiesXMode)
-        obj.setEditorMode('CopiesY', copiesYMode)
-        obj.setEditorMode('Offset', offsetMode)
-        obj.setEditorMode('SwapDirection', swapDirectionMode)
-        obj.setEditorMode('JitterPercent', 0)
-        obj.setEditorMode('JitterMagnitude', 0)
-        obj.setEditorMode('JitterSeed', 0)
-        obj.setEditorMode('ToolController', 2)
-=======
         obj.setEditorMode("Angle", angleMode)
         obj.setEditorMode("Copies", copiesMode)
         obj.setEditorMode("Centre", centreMode)
@@ -216,8 +178,8 @@
         obj.setEditorMode("SwapDirection", swapDirectionMode)
         obj.setEditorMode("JitterPercent", 0)
         obj.setEditorMode("JitterMagnitude", 0)
+        obj.setEditorMode("JitterSeed", 0)
         obj.setEditorMode("ToolController", 2)
->>>>>>> dfa62af4
 
     def onChanged(self, obj, prop):
         if prop == "Type":
@@ -320,14 +282,9 @@
                 obj.Path = Path.Path()
             return
 
-<<<<<<< HEAD
         # use seed if specified, otherwise default to object name for consistency during recomputes
         seed = obj.JitterSeed or obj.Name
 
-        pa = PathArray(obj.Base, obj.Type, obj.Copies, obj.Offset,
-                       obj.CopiesX, obj.CopiesY, obj.Angle, obj.Centre, obj.SwapDirection,
-                       obj.JitterMagnitude, obj.JitterPercent, seed)
-=======
         pa = PathArray(
             obj.Base,
             obj.Type,
@@ -340,9 +297,9 @@
             obj.SwapDirection,
             obj.JitterMagnitude,
             obj.JitterPercent,
-            obj.Name,
-        )
->>>>>>> dfa62af4
+            seed,
+        )
+
         obj.Path = pa.getPath()
 
 
@@ -391,15 +348,9 @@
         Returns the position argument with a random vector shift applied."""
         if self.jitterPercent == 0:
             pass
-<<<<<<< HEAD
-        elif random.randint(0,100) < self.jitterPercent:
-            pos.x = pos.x + random.uniform(-self.jitterMagnitude.x, self.jitterMagnitude.x)
-            pos.y = pos.y + random.uniform(-self.jitterMagnitude.y, self.jitterMagnitude.y)
-            pos.z = pos.z + random.uniform(-self.jitterMagnitude.z, self.jitterMagnitude.z)
-=======
         elif random.randint(0, 100) < self.jitterPercent:
             pos.x = pos.x + random.uniform(
-                -self.jitterMagnitude.x, self.jitterMagnitude.y
+                -self.jitterMagnitude.x, self.jitterMagnitude.x
             )
             pos.y = pos.y + random.uniform(
                 -self.jitterMagnitude.y, self.jitterMagnitude.y
@@ -407,7 +358,6 @@
             pos.z = pos.z + random.uniform(
                 -self.jitterMagnitude.z, self.jitterMagnitude.z
             )
->>>>>>> dfa62af4
         return pos
 
     # Public method
